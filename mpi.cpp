--- conflicted
+++ resolved
@@ -47,12 +47,6 @@
 }
 
 
-<<<<<<< HEAD
-void send_outgoing_parts(list<particle_t>* outgoing_parts, 
-                           int send_rank, int destination_rank) {
-    // Send the data as an array of MPI_BYTEs to the target process.
-    MPI_Send((void*)outgoing_parts->data(), outgoing_parts->size(), PARTICLE, destination_rank, 0, MPI_COMM_WORLD);
-=======
 void send_outgoing_parts(std::list<particle_t>* outgoing_parts, int send_rank, int destination_rank) {
     // Get the size of the list
     int num_particles = outgoing_parts->size();
@@ -64,30 +58,11 @@
     for (const auto& particle : *outgoing_parts) {
         MPI_Send(&particle, sizeof(particle_t), MPI_BYTE, destination_rank, 0, MPI_COMM_WORLD);
     }
->>>>>>> 8a021269
 
     // Clear the outgoing parts
     outgoing_parts->clear();
 }
 
-<<<<<<< HEAD
-void receive_incoming_parts(list<particle_t>* incoming_parts, int incoming_rank) {
-    MPI_Status status;
-
-    // Receive from the process with specified rank
-    MPI_Probe(incoming_rank, 0, MPI_COMM_WORLD, &status);
-
-    // Resize your incoming parts buffer based on how much data is
-    // being received
-    int incoming_parts_size;
-    MPI_Get_count(&status, PARTICLE, &incoming_parts_size);
-    incoming_parts->resize(incoming_parts_size);
-    MPI_Recv((void*)incoming_parts->data(), incoming_parts_size, PARTICLE, incoming_rank, 0, MPI_COMM_WORLD, MPI_STATUS_IGNORE); 
-}
-
-
-std::vector<particle_t> incoming_parts;
-=======
 
 
 void receive_incoming_parts(std::list<particle_t>& incoming_parts, int incoming_rank) {
@@ -108,7 +83,6 @@
 
 
 std::list<particle_t> incoming_parts;
->>>>>>> 8a021269
 std::list<particle_t> my_parts;
 std::list<particle_t> above_outgoing_parts;
 std::list<particle_t> below_outgoing_parts;
@@ -116,17 +90,8 @@
 std::list<particle_t> above_ghost_parts;
 std::list<particle_t> below_ghost_parts;
 void init_simulation(particle_t* parts, int num_parts, double size, int rank, int num_procs) {
-<<<<<<< HEAD
-	// // divide the space into num_procs number of squares
-	// num_cols = static_cast<int> sqrt(num_procs);
-	// num_rows = static_cast<int> (num_procs / num_cols) + (num_procs % num_cols != 0 ? 1 : 0);
-	
-	// Find particles the current processor need to handle (I am doing 1D layout now)
-	double row_width = size / num_procs;
-=======
 	double row_width = size / num_procs;
 	// Find particles the current processor need to handle (1D layout)
->>>>>>> 8a021269
 	for (int i = 0; i < num_parts; ++i) {
         parts[i].ax = parts[i].ay = 0;
         int bin = static_cast<int>(parts[i].y / row_width);
@@ -143,10 +108,7 @@
 }
 
 void simulate_one_step(particle_t* parts, int num_parts, double size, int rank, int num_procs) {
-<<<<<<< HEAD
-=======
     double row_width = size / num_procs;
->>>>>>> 8a021269
 	// apply force to all particles in my_parts
     for (particle_t& particle : my_parts) {
     	for (particle_t& neighbor : my_parts) {
@@ -180,22 +142,14 @@
         	send_outgoing_parts(&below_outgoing_parts, rank, rank - 1);
         }
         if (rank + 1 < num_procs) {
-<<<<<<< HEAD
-        	receive_incoming_walkers(&incoming_parts, rank + 1);
-=======
-        	receive_incoming_parts(incoming_parts, rank + 1);
->>>>>>> 8a021269
-        	for (particle_t& particle : incoming_parts) {
-        		my_parts.push_back(particle);
-        	}
-        	incoming_parts.clear();
-        }
-        if (rank - 1 >= 0) {
-<<<<<<< HEAD
-        	receive_incoming_walkers(&incoming_parts, rank - 1);
-=======
-        	receive_incoming_parts(incoming_parts, rank - 1);
->>>>>>> 8a021269
+        	receive_incoming_parts(incoming_parts, rank + 1);
+        	for (particle_t& particle : incoming_parts) {
+        		my_parts.push_back(particle);
+        	}
+        	incoming_parts.clear();
+        }
+        if (rank - 1 >= 0) {
+        	receive_incoming_parts(incoming_parts, rank - 1);
         	for (particle_t& particle : incoming_parts) {
         		my_parts.push_back(particle);
         	}
@@ -204,22 +158,14 @@
         
     } else {
         if (rank + 1 < num_procs) {
-<<<<<<< HEAD
-        	receive_incoming_walkers(&incoming_parts, rank + 1);
-=======
-        	receive_incoming_parts(incoming_parts, rank + 1);
->>>>>>> 8a021269
-        	for (particle_t& particle : incoming_parts) {
-        		my_parts.push_back(particle);
-        	}
-        	incoming_parts.clear();
-        }
-        if (rank - 1 >= 0) {
-<<<<<<< HEAD
-        	receive_incoming_walkers(&incoming_parts, rank - 1);
-=======
-        	receive_incoming_parts(incoming_parts, rank - 1);
->>>>>>> 8a021269
+        	receive_incoming_parts(incoming_parts, rank + 1);
+        	for (particle_t& particle : incoming_parts) {
+        		my_parts.push_back(particle);
+        	}
+        	incoming_parts.clear();
+        }
+        if (rank - 1 >= 0) {
+        	receive_incoming_parts(incoming_parts, rank - 1);
         	for (particle_t& particle : incoming_parts) {
         		my_parts.push_back(particle);
         	}
@@ -234,17 +180,10 @@
     }
     // send ghost parts, split by even / odd to avoid dead lock
     for (particle_t& particle : my_parts) {
-<<<<<<< HEAD
-    	if (rank - 1 >= 0 && abs(parts[particle].y - rank * row_width) <= cutoff) {
-    		below_ghost_parts.push_back(particle);
-    	}
-    	if (rank + 1 < num_procs && abs(parts[particle].y - (rank + 1) * row_width) <= cutoff) {
-=======
     	if (rank - 1 >= 0 && abs(particle.y - rank * row_width) <= cutoff) {
     		below_ghost_parts.push_back(particle);
     	}
     	if (rank + 1 < num_procs && abs(particle.y - (rank + 1) * row_width) <= cutoff) {
->>>>>>> 8a021269
     		above_ghost_parts.push_back(particle);
     	}
     }
@@ -256,22 +195,14 @@
         	send_outgoing_parts(&below_ghost_parts, rank, rank - 1);
         }
         if (rank - 1 >= 0) {
-<<<<<<< HEAD
-        	receive_incoming_walkers(&incoming_parts, rank - 1);
-=======
-        	receive_incoming_parts(incoming_parts, rank - 1);
->>>>>>> 8a021269
-        	for (particle_t& particle : incoming_parts) {
-        		ghost_parts.push_back(particle);
-        	}
-        	incoming_parts.clear();
-        }
-        if (rank + 1 < num_procs) {
-<<<<<<< HEAD
-        	receive_incoming_walkers(&incoming_parts, rank + 1);
-=======
-        	receive_incoming_parts(incoming_parts, rank + 1);
->>>>>>> 8a021269
+        	receive_incoming_parts(incoming_parts, rank - 1);
+        	for (particle_t& particle : incoming_parts) {
+        		ghost_parts.push_back(particle);
+        	}
+        	incoming_parts.clear();
+        }
+        if (rank + 1 < num_procs) {
+        	receive_incoming_parts(incoming_parts, rank + 1);
         	for (particle_t& particle : incoming_parts) {
         		ghost_parts.push_back(particle);
         	}
@@ -280,22 +211,14 @@
         
     } else {
     	if (rank - 1 >= 0) {
-<<<<<<< HEAD
-        	receive_incoming_walkers(&incoming_parts, rank - 1);
-=======
-        	receive_incoming_parts(incoming_parts, rank - 1);
->>>>>>> 8a021269
-        	for (particle_t& particle : incoming_parts) {
-        		ghost_parts.push_back(particle);
-        	}
-        	incoming_parts.clear();
-        }
-        if (rank + 1 < num_procs) {
-<<<<<<< HEAD
-        	receive_incoming_walkers(&incoming_parts, rank + 1);
-=======
-        	receive_incoming_parts(incoming_parts, rank + 1);
->>>>>>> 8a021269
+        	receive_incoming_parts(incoming_parts, rank - 1);
+        	for (particle_t& particle : incoming_parts) {
+        		ghost_parts.push_back(particle);
+        	}
+        	incoming_parts.clear();
+        }
+        if (rank + 1 < num_procs) {
+        	receive_incoming_parts(incoming_parts, rank + 1);
         	for (particle_t& particle : incoming_parts) {
         		ghost_parts.push_back(particle);
         	}
@@ -308,34 +231,6 @@
         	send_outgoing_parts(&below_ghost_parts, rank, rank - 1);
         }
     }
-<<<<<<< HEAD
-}
-
-
-void gather_for_save(particle_t* parts, int num_parts, double size, int rank, int num_procs) {
-    // Write this function such that at the end of it, the master (rank == 0)
-    // processor has an in-order view of all particles. That is, the array
-    // parts is complete and sorted by particle id.
-	
-	// get a place to receive all particles from all processes in rank 0
-	if (rank == 0) {
-  		temp_parts = malloc(sizeof(particle_t) * num_parts);
-	}
-	// gather to root processor
-    MPI_Gather(&temp_parts, my_parts.size(), PARTICLE, my_parts, my_parts.size(), PARTICLE, 0, MPI_COMM_WORLD);
-    // in root processor, sort the particles
-    if (rank == 0) {
-    	particle_t* parts = new particle_t[num_parts];
-    	for (int i = 0; i < num_parts; ++i) {
-    		int id = temp_parts[i].id;
-    		parts[id - 1] = temp_parts[i];
-    	}
-    	free(temp_parts);
-    }
-}
-
-
-=======
 }
 
 
@@ -375,4 +270,3 @@
     incoming_parts.clear();
 }
 
->>>>>>> 8a021269
