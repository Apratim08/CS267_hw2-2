#include "common.h"
#include <mpi.h>
#include <cmath>    
#include <vector>
#include <iostream>
#include <list>
#include <cstdlib> // for exit()
#include <algorithm> // for std::sort


// Apply the force from neighbor to particle
void apply_force(particle_t& particle, particle_t& neighbor) {
    // Calculate Distance
    double dx = neighbor.x - particle.x;
    double dy = neighbor.y - particle.y;
    double r2 = dx * dx + dy * dy;
    // Check if the two particles should interact
    if (r2 > cutoff * cutoff)
        return;
    r2 = fmax(r2, min_r * min_r);
    double r = sqrt(r2);
    // Very simple short-range repulsive force
    double coef = (1 - cutoff / r) / r2 / mass;
    particle.ax += coef * dx;
    particle.ay += coef * dy;
}
// Integrate the ODE
void move(particle_t& p, double size) {
    // Slightly simplified Velocity Verlet integration
    // Conserves energy better than explicit Euler method
    p.vx += p.ax * dt;
    p.vy += p.ay * dt;
    p.x += p.vx * dt;
    p.y += p.vy * dt;
    // Bounce from walls
    while (p.x < 0 || p.x > size) {
        p.x = p.x < 0 ? -p.x : 2 * size - p.x;
        p.vx = -p.vx;
    }
    while (p.y < 0 || p.y > size) {
        p.y = p.y < 0 ? -p.y : 2 * size - p.y;
        p.vy = -p.vy;
    }
}
void send_outgoing_parts(std::list<particle_t>* outgoing_parts, int send_rank, int destination_rank) {
    // Get the size of the list
    int num_particles = outgoing_parts->size();
    // Send the number of particles first
    MPI_Send(&num_particles, 1, MPI_INT, destination_rank, 0, MPI_COMM_WORLD);
    // Send each particle one by one
    for (auto it = outgoing_parts->begin(); it != outgoing_parts->end(); ++it) {
        particle_t& particle = *it;
    	MPI_Send(&particle, 1, PARTICLE, destination_rank, 0, MPI_COMM_WORLD);
    }
}
void receive_incoming_parts(std::list<particle_t>& incoming_parts, int incoming_rank) {
    MPI_Status status;
    // Receive the number of particles
    int num_particles;
    MPI_Recv(&num_particles, 1, MPI_INT, incoming_rank, 0, MPI_COMM_WORLD, &status);
    // Receive each particle one by one and add to the list
    for (int i = 0; i < num_particles; ++i) {
        particle_t received_particle;
        MPI_Recv(&received_particle, 1, PARTICLE, incoming_rank, 0, MPI_COMM_WORLD, MPI_STATUS_IGNORE);
        incoming_parts.push_back(received_particle);
    }
}
// Change particle id to particle index in the array
static int id_to_index(uint64_t id){
    return (int)(id - 1);
}
static int index_to_id(int index){
    return (uint64_t)(index + 1);
}
// Copy particles for communication 
static void part_cpy(particle_t& src_part, particle_t& dst_part){
    dst_part.id = src_part.id;
    dst_part.x = src_part.x;
    dst_part.y = src_part.y;
    dst_part.vx = src_part.vx;
    dst_part.vy = src_part.vy;
    dst_part.ax = src_part.ax;
    dst_part.ay = src_part.ay;
}
std::list<particle_t> incoming_parts;
std::list<particle_t> my_parts;
std::list<particle_t> above_outgoing_parts;
std::list<particle_t> below_outgoing_parts;
std::list<particle_t> ghost_parts;
std::list<particle_t> above_ghost_parts;
std::list<particle_t> below_ghost_parts;
void init_simulation(particle_t* parts, int num_parts, double size, int rank, int num_procs) {
    double row_width = size / num_procs;
    std::vector<std::list<particle_t>> otherghost;
    otherghost.resize(num_procs);
    // Find particles the current processor need to handle (1D layout)
    if (rank == 0) {
        std::vector<std::list<particle_t>> outsending;
        outsending.resize(num_procs);
        for (int i = 0; i < num_parts; ++i) {
            parts[i].ax = parts[i].ay = 0;
            int bin = static_cast<int>(parts[i].y / row_width);
            // get particles to other processors
            outsending[bin].push_back(parts[i]);
            // get ghost parts to other processors
            if (bin - 1 >= 0 && abs(parts[i].y - bin * row_width) <= cutoff) {
                otherghost[bin - 1].push_back(parts[i]);
            }
            if (bin + 1 < num_procs && abs(parts[i].y - (bin + 1) * row_width) <= cutoff) {
                otherghost[bin + 1].push_back(parts[i]);
            }
            if (bin == rank){
                my_parts.push_back(parts[i]);
            }
            if (bin == rank - 1 && abs(parts[i].y - rank * row_width) <= cutoff) {
                ghost_parts.push_back(parts[i]);
            }
            if (bin == rank + 1 && abs(parts[i].y - (rank + 1) * row_width) <= cutoff) {
                ghost_parts.push_back(parts[i]);
            }    
        }
        for (int out_proc = 1; out_proc < num_procs; ++out_proc) {
            std::list<particle_t> parts_out = outsending[out_proc];
            send_outgoing_parts(&parts_out, 0, out_proc);
            parts_out.clear();
        }
    } else {
        receive_incoming_parts(my_parts, 0);
    }
    if (rank == 0) {
        for (int out_proc = 1; out_proc < num_procs; ++out_proc) {
            std::list<particle_t> parts_out = otherghost[out_proc];
            send_outgoing_parts(&parts_out, 0, out_proc);
            parts_out.clear();
        }
    } else {
        receive_incoming_parts(ghost_parts, 0);
    }
}
void simulate_one_step(particle_t* parts, int num_parts, double size, int rank, int num_procs) {
    double row_width = size / num_procs;
    // apply force to all particles in my_parts
    for (particle_t& particle : my_parts) {
        for (particle_t& neighbor : my_parts) {
            apply_force(particle, neighbor);
        }
        for (particle_t& neighbor : ghost_parts) {
            apply_force(particle, neighbor);
        }
    }
    ghost_parts.clear();
    // move particles and find outgoing particles
    for (auto it = my_parts.begin(); it != my_parts.end();) {
        particle_t& particle = *it;
        move(particle, size);
        particle.ax = particle.ay = 0;
        int bin = static_cast<int>(particle.y / row_width);
        if (bin == rank - 1) {
            below_outgoing_parts.push_back(particle);
            it = my_parts.erase(it);  // Erase the element and advance the iterator
        }
        else if (bin == rank + 1) {
            above_outgoing_parts.push_back(particle);
            it = my_parts.erase(it);  // Erase the element and advance the iterator
        }
        else {
            ++it;  // Move to the next element
        }
    }

    // redistribute parts, split by even / odd to avoid dead lock
    if (rank % 2 == 0) {
        if (rank + 1 < num_procs) {
            send_outgoing_parts(&above_outgoing_parts, rank, rank + 1);
            above_outgoing_parts.clear();
        }
        if (rank - 1 >= 0) {
            send_outgoing_parts(&below_outgoing_parts, rank, rank - 1);
            below_outgoing_parts.clear();
        }
        if (rank + 1 < num_procs) {
            receive_incoming_parts(incoming_parts, rank + 1);
            for (particle_t& particle : incoming_parts) {
                my_parts.push_back(particle);
            }
            incoming_parts.clear();
        }
        if (rank - 1 >= 0) {
            receive_incoming_parts(incoming_parts, rank - 1);
            for (particle_t& particle : incoming_parts) {
                my_parts.push_back(particle);
            }
            incoming_parts.clear();
        }
        
    } else {
        if (rank + 1 < num_procs) {
            receive_incoming_parts(incoming_parts, rank + 1);
            for (particle_t& particle : incoming_parts) {
                my_parts.push_back(particle);
            }
            incoming_parts.clear();
        }
        if (rank - 1 >= 0) {
            receive_incoming_parts(incoming_parts, rank - 1);
            for (particle_t& particle : incoming_parts) {
                my_parts.push_back(particle);
            }
            incoming_parts.clear();
        }
        if (rank + 1 < num_procs) {
            send_outgoing_parts(&above_outgoing_parts, rank, rank + 1);
            above_outgoing_parts.clear();
        }
        if (rank - 1 >= 0) {
            send_outgoing_parts(&below_outgoing_parts, rank, rank - 1);
            below_outgoing_parts.clear();
        }
    }

    // send ghost parts, split by even / odd to avoid dead lock
    for (particle_t& particle : my_parts) {
        if (rank - 1 >= 0 && abs(particle.y - rank * row_width) <= cutoff) {
            below_ghost_parts.push_back(particle);
        }
        if (rank + 1 < num_procs && abs(particle.y - (rank + 1) * row_width) <= cutoff) {
            above_ghost_parts.push_back(particle);
        }
    }
    if (rank % 2 == 0) {
        if (rank + 1 < num_procs) {
            send_outgoing_parts(&above_ghost_parts, rank, rank + 1);
            above_ghost_parts.clear();
        }
        if (rank - 1 >= 0) {
            send_outgoing_parts(&below_ghost_parts, rank, rank - 1);
            below_ghost_parts.clear();
        }
        if (rank - 1 >= 0) {
            incoming_parts.clear();
            receive_incoming_parts(incoming_parts, rank - 1);
            for (particle_t& particle : incoming_parts) {
                ghost_parts.push_back(particle);
            }
            incoming_parts.clear();
        }
        if (rank + 1 < num_procs) {
            incoming_parts.clear();
            receive_incoming_parts(incoming_parts, rank + 1);
            for (particle_t& particle : incoming_parts) {
                ghost_parts.push_back(particle);
            }
            incoming_parts.clear();
        }
        
    } else {
        if (rank - 1 >= 0) {
            receive_incoming_parts(incoming_parts, rank - 1);
            for (particle_t& particle : incoming_parts) {
                ghost_parts.push_back(particle);
            }
            incoming_parts.clear();
        }
        if (rank + 1 < num_procs) {
            receive_incoming_parts(incoming_parts, rank + 1);
            for (particle_t& particle : incoming_parts) {
                ghost_parts.push_back(particle);
            }
            incoming_parts.clear();
        }
        if (rank + 1 < num_procs) {
            send_outgoing_parts(&above_ghost_parts, rank, rank + 1);
            above_ghost_parts.clear();
        }
        if (rank - 1 >= 0) {
            send_outgoing_parts(&below_ghost_parts, rank, rank - 1);
            below_ghost_parts.clear();
        }
    }
}
<<<<<<< HEAD


=======
#include <algorithm> // for std::sort
>>>>>>> ee43f835
void gather_for_save(particle_t* parts, int num_parts, double size, int rank, int num_procs) {
    
    std::list<particle_t> rbuf;
    // make an array for sending
<<<<<<< HEAD
    //particle_t* local_parts_array = new particle_t[my_parts.size()];
    
    //std::copy(my_parts.begin(), my_parts.end(), local_parts_array);

    // get all my_parts sizes first
    //if (rank == 0) {
    //    rcounts = new int[num_procs];
    //}
    
    int num = my_parts.size();
    int* local_part_counts = new int[num_procs];
    MPI_Gather( &num, 1, MPI_INT, local_part_counts, 1, MPI_INT, 0, MPI_COMM_WORLD);
    
    /* root now has correct rcounts, using these we set displs[] so 
     * that data is placed contiguously (or concatenated) at receive end 
     */ 
    int total_parts = 0;
    if (rank == 0) {
        rcounts = new int[num_procs];
        displs = new int[num_procs];
        displs[0] = 0; 
        for (int i = 1; i < num_procs; ++i) { 
            displs[i] = displs[i-1]+rcounts[i-1]; 
        } 
        std::copy(local_part_counts, local_part_counts + num_procs, rcounts);
        /* And, create receive buffer  */ 
        for (int i = 0; i < num_procs; ++i) {
            total_parts += local_part_counts[i];
        }
        rbuf = new particle_t[total_parts];
    }

    particle_t* local_parts_array = new particle_t[my_parts.size()];
    std::copy(my_parts.begin(), my_parts.end(), local_parts_array);
    MPI_Gatherv(local_parts_array, num, PARTICLE, rbuf, rcounts, displs, PARTICLE, 0, MPI_COMM_WORLD); 
    // delete[] local_parts_array;

    // on root, edit the entire parts array based on info in rbuf
    // if (rank == 0) {
    //    std::cout << "Could gatherv: " << rbuf[0].x << std::endl;
    //   for (int i = 0; i < num_parts; ++i) {
    //        std::cout << "i: " << i << std::endl;
    //        if (i >= 0 && i < num_parts) {

    //            int ori_index = id_to_index(rbuf[i].id);
    //            if (ori_index >= 0 && ori_index < num_parts) {
    //                part_cpy(rbuf[i], parts[ori_index]);
    //            } else {
    //                std::cerr << "Error: Invalid ori_index" << ori_index << std::endl;
    //            }
    //        } else {
    //            std::cerr << "Error: Invalid index" << i << std::endl;
    //        }
    //    }
    //    std::cout << "Could copy particles: " << rbuf[0].x << std::endl;
    //     // free memory on root
    // //    free(rcounts);
    // //    free(displs);
    //    std::cout << "Could free memory: " << rbuf[0].x << std::endl;
    //    delete[] rbuf;
    //    delete[] rcounts;
    //    delete[] displs;
    // }
    if (rank == 0) {
        for (int i = 0; i < total_parts; ++i) {
            int ori_index = id_to_index(rbuf[i].id);
            part_cpy(rbuf[i], parts[ori_index]);
        }

        delete[] rcounts;
        delete[] displs;
        delete[] rbuf;
 
    }
    delete[] local_part_counts;
    delete[] local_parts_array;
    //exit(0);
=======
    particle_t* local_parts_array = new particle_t[my_parts.size()];
    std::copy(my_parts.begin(), my_parts.end(), local_parts_array);
    if (rank == 0) {
        for (particle_t& particle : my_parts) {
            if (particle.id <= 0 || particle.id > num_parts) {
                    std::cout << "rank: " << 0 << " has weired paritcle:" << particle.id << std::endl;
                }
            part_cpy(particle, parts[id_to_index(particle.id)]);
        }
        for (int i = 1; i < num_procs; ++i) {
            receive_incoming_parts(rbuf, i);
            for (particle_t& particle : rbuf) {
                if (particle.id <= 0 || particle.id > num_parts) {
                    std::cout << "rank: " << i << " send weired paritcle:" << particle.id << std::endl;
                }
                part_cpy(particle, parts[id_to_index(particle.id)]);
            }
            rbuf.clear();
        }
    } else {
        send_outgoing_parts(&my_parts, rank, 0);
    }

>>>>>>> ee43f835
}
<|MERGE_RESOLUTION|>--- conflicted
+++ resolved
@@ -5,7 +5,6 @@
 #include <iostream>
 #include <list>
 #include <cstdlib> // for exit()
-#include <algorithm> // for std::sort
 
 
 // Apply the force from neighbor to particle
@@ -278,95 +277,11 @@
         }
     }
 }
-<<<<<<< HEAD
-
-
-=======
 #include <algorithm> // for std::sort
->>>>>>> ee43f835
 void gather_for_save(particle_t* parts, int num_parts, double size, int rank, int num_procs) {
     
     std::list<particle_t> rbuf;
     // make an array for sending
-<<<<<<< HEAD
-    //particle_t* local_parts_array = new particle_t[my_parts.size()];
-    
-    //std::copy(my_parts.begin(), my_parts.end(), local_parts_array);
-
-    // get all my_parts sizes first
-    //if (rank == 0) {
-    //    rcounts = new int[num_procs];
-    //}
-    
-    int num = my_parts.size();
-    int* local_part_counts = new int[num_procs];
-    MPI_Gather( &num, 1, MPI_INT, local_part_counts, 1, MPI_INT, 0, MPI_COMM_WORLD);
-    
-    /* root now has correct rcounts, using these we set displs[] so 
-     * that data is placed contiguously (or concatenated) at receive end 
-     */ 
-    int total_parts = 0;
-    if (rank == 0) {
-        rcounts = new int[num_procs];
-        displs = new int[num_procs];
-        displs[0] = 0; 
-        for (int i = 1; i < num_procs; ++i) { 
-            displs[i] = displs[i-1]+rcounts[i-1]; 
-        } 
-        std::copy(local_part_counts, local_part_counts + num_procs, rcounts);
-        /* And, create receive buffer  */ 
-        for (int i = 0; i < num_procs; ++i) {
-            total_parts += local_part_counts[i];
-        }
-        rbuf = new particle_t[total_parts];
-    }
-
-    particle_t* local_parts_array = new particle_t[my_parts.size()];
-    std::copy(my_parts.begin(), my_parts.end(), local_parts_array);
-    MPI_Gatherv(local_parts_array, num, PARTICLE, rbuf, rcounts, displs, PARTICLE, 0, MPI_COMM_WORLD); 
-    // delete[] local_parts_array;
-
-    // on root, edit the entire parts array based on info in rbuf
-    // if (rank == 0) {
-    //    std::cout << "Could gatherv: " << rbuf[0].x << std::endl;
-    //   for (int i = 0; i < num_parts; ++i) {
-    //        std::cout << "i: " << i << std::endl;
-    //        if (i >= 0 && i < num_parts) {
-
-    //            int ori_index = id_to_index(rbuf[i].id);
-    //            if (ori_index >= 0 && ori_index < num_parts) {
-    //                part_cpy(rbuf[i], parts[ori_index]);
-    //            } else {
-    //                std::cerr << "Error: Invalid ori_index" << ori_index << std::endl;
-    //            }
-    //        } else {
-    //            std::cerr << "Error: Invalid index" << i << std::endl;
-    //        }
-    //    }
-    //    std::cout << "Could copy particles: " << rbuf[0].x << std::endl;
-    //     // free memory on root
-    // //    free(rcounts);
-    // //    free(displs);
-    //    std::cout << "Could free memory: " << rbuf[0].x << std::endl;
-    //    delete[] rbuf;
-    //    delete[] rcounts;
-    //    delete[] displs;
-    // }
-    if (rank == 0) {
-        for (int i = 0; i < total_parts; ++i) {
-            int ori_index = id_to_index(rbuf[i].id);
-            part_cpy(rbuf[i], parts[ori_index]);
-        }
-
-        delete[] rcounts;
-        delete[] displs;
-        delete[] rbuf;
- 
-    }
-    delete[] local_part_counts;
-    delete[] local_parts_array;
-    //exit(0);
-=======
     particle_t* local_parts_array = new particle_t[my_parts.size()];
     std::copy(my_parts.begin(), my_parts.end(), local_parts_array);
     if (rank == 0) {
@@ -390,5 +305,4 @@
         send_outgoing_parts(&my_parts, rank, 0);
     }
 
->>>>>>> ee43f835
-}
+}
